//! Kernel locks.
pub mod mutex;
<<<<<<< HEAD
pub mod rw;
=======
pub mod condition;
>>>>>>> c9aed57a
<|MERGE_RESOLUTION|>--- conflicted
+++ resolved
@@ -1,7 +1,4 @@
 //! Kernel locks.
 pub mod mutex;
-<<<<<<< HEAD
 pub mod rw;
-=======
-pub mod condition;
->>>>>>> c9aed57a
+pub mod condition;