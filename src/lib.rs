//! minimal rust kernel built for (qemu virt machine) riscv.
#![no_std]
#![no_main]
#![feature(pointer_byte_offsets, error_in_core)]

use core::panic::PanicInfo;

pub mod entry;
#[macro_use]
pub mod log;
pub mod hw;
pub mod lock;
pub mod trap;
pub mod device;
pub mod vm;
pub mod alloc;

use crate::hw::riscv::*;
use crate::hw::param;
use crate::device::uart;

// The never type "!" means diverging function (never returns).
#[panic_handler]
fn panic(_info: &PanicInfo) -> ! {
    loop {}
}

/// This gets called from src/entry.rs and runs on each hart.
/// Run configuration steps that will allow us to run the 
/// kernel in supervisor mode.
///
/// This is referenced from the xv6-riscv kernel.
#[no_mangle]
pub extern "C" fn _start() {
    // xv6-riscv/kernel/start.c
    let fn_main = main as *const ();
    
    // Set the *prior* privilege mode to supervisor.
    // Bits 12, 11 are for MPP. They are WPRI.
    // For sstatus we can write SPP reg, bit 8.
    let mut ms = read_mstatus();
    ms &= !MSTATUS_MPP_MASK;
    ms |= MSTATUS_MPP_S; 
    write_mstatus(ms);

    // Set machine exception prog counter to 
    // our main function for later mret call.
    write_mepc(fn_main);

    // Disable paging while setting up.
    write_satp(0);

    // Delegate trap handlers to kernel in supervisor mode.
    // Write 1's to all bits of register and read back reg
    // to see which positions hold a 1.
    write_medeleg(0xffff);
    write_mideleg(0xffff);
    //Supervisor interrupt enable.
    let sie = read_sie() | SIE_SEIE | SIE_STIE | SIE_SSIE;
    write_sie(sie);

    // Now give sup mode access to phys mem.
    // Check 3.7.1 of riscv priv isa manual.
    write_pmpaddr0(0x3fffffffffffff_u64); // RTFM
    write_pmpcfg0(0xf); // 1st 8 bits are pmp0cfg

    // Store each hart's hartid in its tp reg for identification.
    let hartid = read_mhartid();
    write_tp(hartid);
    
    // Get interrupts from clock and set mtev handler fn.
    hw::timerinit();

    // Now return to sup mode and jump to main().
    call_mret();

}

// Primary kernel bootstrap function.
// We ensure that we only initialize kernel subsystems
// one time by only doing so on hart0, and sending
// any other hart to essentially wait for interrupt (wfi).
fn main() -> ! {
    // We only bootstrap on hart0.
    let id = read_tp();
    if id == 0 {
        uart::Uart::init();
        println!("{}", param::BANNER);
        log!(Info, "Bootstrapping on hart0...");
<<<<<<< HEAD
        _ = vm::init();
	    log!(Info, "Initalized the allocator.");
=======
        trap::init();
>>>>>>> 00c05a2c
    } else {
        trap::init();
    }

    loop {}
}<|MERGE_RESOLUTION|>--- conflicted
+++ resolved
@@ -87,12 +87,7 @@
         uart::Uart::init();
         println!("{}", param::BANNER);
         log!(Info, "Bootstrapping on hart0...");
-<<<<<<< HEAD
-        _ = vm::init();
-	    log!(Info, "Initalized the allocator.");
-=======
         trap::init();
->>>>>>> 00c05a2c
     } else {
         trap::init();
     }
