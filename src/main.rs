//! minimal rust kernel built for (qemu virt machine) riscv.
#![no_std]
#![no_main]
#![feature(lazy_cell)]
#![feature(int_roundings)]
#![feature(pointer_byte_offsets)]
#![feature(error_in_core)]
#![feature(sync_unsafe_cell)]
#![feature(panic_info_message)]
#![feature(strict_provenance)]
#![feature(unsized_fn_params)]
#![feature(box_into_inner)]
#![feature(never_type)]
#![allow(dead_code)]
use core::cell::OnceCell;
use core::mem::MaybeUninit;
use core::panic::PanicInfo;
extern crate alloc;

#[macro_use]
pub mod log;
pub mod asm;
pub mod device;
pub mod hw;
pub mod lock;
pub mod trap;
pub mod vm;
pub mod process;
pub mod file;
pub mod fs;


use crate::hw::hartlocal;
use crate::vm::ptable::PageTable;
use crate::device::uart;
use crate::device::plic;
use crate::hw::param;
use crate::hw::riscv::*;
use crate::lock::condition::ConditionVar;

// sync init accross harts
static mut GLOBAL_INIT_FLAG: MaybeUninit<ConditionVar> = MaybeUninit::uninit();
// pass the initial kernel page table to non-zero id harts. This is
// not how it is accessed after inialization
static mut KERNEL_PAGE_TABLE: OnceCell<PageTable> = OnceCell::new();

// The never type "!" means diverging function (never returns).
#[panic_handler]
fn panic(info: &PanicInfo) -> ! {
    let default = format_args!("No message provided");
    let msg = match info.message() {
        Some(msg) => msg,
        None => &default,
    };
    match info.location() {
        None => {
            println!("PANIC! {} at {}", msg, "No location provided");
        }
        Some(loc) => {
            println!("PANIC! {} at {}:{}", msg, loc.file(), loc.line());
        }
    }
    loop {}
}

/// This gets called from entry.S and runs on each hart.
/// Run configuration steps that will allow us to run the
/// kernel in supervisor mode.
#[no_mangle]
pub extern "C" fn _start() {
    // xv6-riscv/kernel/start.c
    let fn_main = main as *const ();

    // Set the *prior* privilege mode to supervisor.
    // Bits 12, 11 are for MPP. They are WPRI.
    // For sstatus we can write SPP reg, bit 8.
    let mut ms = read_mstatus();
    ms &= !MSTATUS_MPP_MASK;
    ms |= MSTATUS_MPP_S;
    ms |= SSTATUS_SUM;          // allow sup access to user pages
    write_mstatus(ms);

    // Set machine exception prog counter to
    // our main function for later mret call.
    write_mepc(fn_main);

    // Disable paging while setting up.
    write_satp(0);

    // Delegate trap handlers to kernel in supervisor mode.
    // Write 1's to all bits of register and read back reg
    // to see which positions hold a 1.
    write_medeleg(0xffff);
    write_mideleg(0xffff);
    //Supervisor interrupt enable.
    let sie = read_sie() | SIE_SEIE | SIE_STIE | SIE_SSIE;
    write_sie(sie);

    // Now give sup mode access to phys mem.
    // Check 3.7.1 of riscv priv isa manual.
    write_pmpaddr0(0x3fffffffffffff_u64); // RTFM
    write_pmpcfg0(0xf); // 1st 8 bits are pmp0cfg

    // Store each hart's hartid in its tp reg for identification.
    let hartid = read_mhartid();
    write_tp(hartid);

    // Get interrupts from clock and set mtev handler fn.
    hw::timerinit();

    // Now return to sup mode and jump to main().
    call_mret();
}

// Primary kernel bootstrap function.
// We ensure that we only initialize kernel subsystems
// one time by only doing so on hart0.
fn main() -> ! {
    // We only bootstrap on hart0.
    let id = read_tp();

    unsafe {
        // this happens on all harts, but they are all writing the same thing
        GLOBAL_INIT_FLAG.write(ConditionVar::new(0));
    }

    if id == 0 {
        uart::init();
        println!("{}", param::BANNER);
        log!(Info, "Bootstrapping on hart0...");
        trap::init();
        log!(Info, "Finished trap init...");
        match vm::global_init() {
            Ok(pt) => {
                unsafe {
                    match KERNEL_PAGE_TABLE.set(pt) {
                        Ok(()) => {},
                        Err(_) => panic!("Kernel Page Table double init!"),
                    }
                    vm::local_init(KERNEL_PAGE_TABLE.get().unwrap());
                }
            },
            Err(_) => {
                panic!("Failed VM initialization!");
            }
        }
        log!(Info, "Initialized the kernel page table...");
        plic::global_init();
        log!(Info, "Finished plic globl init...");
        unsafe {
            log!(Debug, "Testing page allocation and freeing...");
            vm::test_palloc();
            log!(Debug, "Testing galloc allocation and freeing...");
            vm::test_galloc();
        }
        log!(Debug, "Testing phys page extent allocation and freeing...");
        vm::test_phys_page();
        log!(Debug, "Successful phys page extent allocation and freeing...");
        
        log!(Debug, "Initializing VIRTIO blk device...");
        if let Err(e) = device::virtio::virtio_block_init() {
            println!("{:?}", e);
        }
        log!(Debug, "Initializing EXT2 fs...");
        if let Ok(_) = fs::Hint::init() {
            fs::play_ext2();
        }

        process::init_process_structure();
        hartlocal::hartlocal_info_interrupt_stack_init();
        log!(Debug, "Successfuly initialized the process system...");
        plic::local_init();
        log!(Info, "Finished plic local init hart0...");
        log!(Info, "Completed all hart0 initialization and testing...");

        unsafe {
            // release the waiting harts
            GLOBAL_INIT_FLAG.assume_init_mut().update(1);
        }
        process::test_process_uart_write();
    } else {
        // Do the init that can be independent and without global deps.
        trap::init();

        unsafe {
            // spin until the global init is done
            GLOBAL_INIT_FLAG.assume_init_ref().spin_wait(1);
            vm::local_init(KERNEL_PAGE_TABLE.get().unwrap());
        }
        hartlocal::hartlocal_info_interrupt_stack_init();
        plic::local_init();
        log!(Info, "Completed all hart{} local initialization", read_tp());

<<<<<<< HEAD
    loop {}
=======
    }
    
    // we want to test multiple processes with multiple harts
    process::test_multiprocess_syscall();
    //loop {}
>>>>>>> d27f455e

    // panic!("Reached the end of kernel main! Did the root process not start?");
}<|MERGE_RESOLUTION|>--- conflicted
+++ resolved
@@ -156,7 +156,7 @@
         log!(Debug, "Testing phys page extent allocation and freeing...");
         vm::test_phys_page();
         log!(Debug, "Successful phys page extent allocation and freeing...");
-        
+
         log!(Debug, "Initializing VIRTIO blk device...");
         if let Err(e) = device::virtio::virtio_block_init() {
             println!("{:?}", e);
@@ -191,15 +191,10 @@
         plic::local_init();
         log!(Info, "Completed all hart{} local initialization", read_tp());
 
-<<<<<<< HEAD
+    }
+
+    // we want to test multiple processes with multiple harts
+    // process::test_multiprocess_syscall();
     loop {}
-=======
-    }
-    
-    // we want to test multiple processes with multiple harts
-    process::test_multiprocess_syscall();
-    //loop {}
->>>>>>> d27f455e
-
-    // panic!("Reached the end of kernel main! Did the root process not start?");
+    panic!("Reached the end of kernel main! Did the root process not start?");
 }