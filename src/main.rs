//! minimal rust kernel built for (qemu virt machine) riscv.
#![no_std]
#![no_main]
#![feature(pointer_byte_offsets)]
#![feature(error_in_core)]
#![feature(sync_unsafe_cell)]
#![feature(panic_info_message)]
#![feature(strict_provenance)]
#![feature(once_cell)]
#![feature(unsized_fn_params)]
#![feature(box_into_inner)]
#![feature(never_type)]
#![allow(dead_code)]
use core::cell::OnceCell;
use core::mem::MaybeUninit;
use core::panic::PanicInfo;
extern crate alloc;

#[macro_use]
pub mod log;
pub mod asm;
pub mod device;
pub mod hw;
pub mod lock;
pub mod trap;
pub mod vm;
pub mod process;
pub mod file;


use crate::hw::hartlocal;
use crate::vm::ptable::PageTable;
use crate::device::uart;
use crate::device::plic;
use crate::hw::param;
use crate::hw::riscv::*;
use crate::lock::condition::ConditionVar;

// sync init accross harts
static mut GLOBAL_INIT_FLAG: MaybeUninit<ConditionVar> = MaybeUninit::uninit();
// pass the initial kernel page table to non-zero id harts. This is
// not how it is accessed after inialization
static mut KERNEL_PAGE_TABLE: OnceCell<PageTable> = OnceCell::new();

// The never type "!" means diverging function (never returns).
#[panic_handler]
fn panic(info: &PanicInfo) -> ! {
    let default = format_args!("No message provided");
    let msg = match info.message() {
        Some(msg) => msg,
        None => &default,
    };
    match info.location() {
        None => {
            println!("PANIC! {} at {}", msg, "No location provided");
        }
        Some(loc) => {
            println!("PANIC! {} at {}:{}", msg, loc.file(), loc.line());
        }
    }
    loop {}
}

/// This gets called from entry.S and runs on each hart.
/// Run configuration steps that will allow us to run the
/// kernel in supervisor mode.
#[no_mangle]
pub extern "C" fn _start() {
    // xv6-riscv/kernel/start.c
    let fn_main = main as *const ();

    // Set the *prior* privilege mode to supervisor.
    // Bits 12, 11 are for MPP. They are WPRI.
    // For sstatus we can write SPP reg, bit 8.
    let mut ms = read_mstatus();
    ms &= !MSTATUS_MPP_MASK;
    ms |= MSTATUS_MPP_S;
    ms |= SSTATUS_SUM;          // allow sup access to user pages
    write_mstatus(ms);

    // Set machine exception prog counter to
    // our main function for later mret call.
    write_mepc(fn_main);

    // Disable paging while setting up.
    write_satp(0);

    // Delegate trap handlers to kernel in supervisor mode.
    // Write 1's to all bits of register and read back reg
    // to see which positions hold a 1.
    write_medeleg(0xffff);
    write_mideleg(0xffff);
    //Supervisor interrupt enable.
    let sie = read_sie() | SIE_SEIE | SIE_STIE | SIE_SSIE;
    write_sie(sie);

    // Now give sup mode access to phys mem.
    // Check 3.7.1 of riscv priv isa manual.
    write_pmpaddr0(0x3fffffffffffff_u64); // RTFM
    write_pmpcfg0(0xf); // 1st 8 bits are pmp0cfg

    // Store each hart's hartid in its tp reg for identification.
    let hartid = read_mhartid();
    write_tp(hartid);

    // Get interrupts from clock and set mtev handler fn.
    hw::timerinit();

    // Now return to sup mode and jump to main().
    call_mret();
}

// Primary kernel bootstrap function.
// We ensure that we only initialize kernel subsystems
// one time by only doing so on hart0.
fn main() -> ! {
    // We only bootstrap on hart0.
    let id = read_tp();

    unsafe {
        // this happens on all harts, but they are all writing the same thing
        GLOBAL_INIT_FLAG.write(ConditionVar::new(0));
    }

    if id == 0 {
        uart::init();
        println!("{}", param::BANNER);
        log!(Info, "Bootstrapping on hart0...");
        trap::init();
        log!(Info, "Finished trap init...");
<<<<<<< HEAD
        match vm::global_init() {
            Ok(pt) => {
                unsafe {
                    match KERNEL_PAGE_TABLE.set(pt) {
                        Ok(()) => {},
                        Err(_) => panic!("Kernel Page Table double init!"),
                    }
                    vm::local_init(KERNEL_PAGE_TABLE.get().unwrap());
                }
            },
            Err(_) => {
                panic!("Failed VM initialization!");
            }
        }
=======
        plic::global_init();
        log!(Info, "Finished plic globl init...");
        plic::local_init();
        log!(Info, "Finished plic local init hart0...");
        let _ = vm::init();
>>>>>>> 050714bd
        log!(Info, "Initialized the kernel page table...");
        unsafe {
            log!(Debug, "Testing page allocation and freeing...");
            vm::test_palloc();
            log!(Debug, "Testing galloc allocation and freeing...");
            vm::test_galloc();
        }
        log!(Debug, "Testing phys page extent allocation and freeing...");
        vm::test_phys_page();
        log!(Debug, "Successful phys page extent allocation and freeing...");

        process::init_process_structure();
        hartlocal::hartlocal_info_interrupt_stack_init();
        log!(Debug, "Successfuly initialized the process system...");
        log!(Info, "Completed all hart0 initialization and testing...");

        unsafe {
            // release the waiting harts
            GLOBAL_INIT_FLAG.assume_init_mut().update(1);
        }
    } else {
        // Do the init that can be independent and without global deps.
        trap::init();
<<<<<<< HEAD

        unsafe {
            // spin until the global init is done
            GLOBAL_INIT_FLAG.assume_init_ref().spin_wait(1);
            vm::local_init(KERNEL_PAGE_TABLE.get().unwrap());
        }
        hartlocal::hartlocal_info_interrupt_stack_init();
        log!(Info, "Completed all hart{} local initialization", read_tp());
=======
        //plic::local_init();
        //log!(Info, "Finished plic local init hart0...");

>>>>>>> 050714bd
    }

    // we want to test multiple processes with multiple harts
    process::test_multiprocess_syscall();
    // loop {}

    panic!("Reached the end of kernel main! Did the root process not start?");
}<|MERGE_RESOLUTION|>--- conflicted
+++ resolved
@@ -128,7 +128,6 @@
         log!(Info, "Bootstrapping on hart0...");
         trap::init();
         log!(Info, "Finished trap init...");
-<<<<<<< HEAD
         match vm::global_init() {
             Ok(pt) => {
                 unsafe {
@@ -143,14 +142,9 @@
                 panic!("Failed VM initialization!");
             }
         }
-=======
+        log!(Info, "Initialized the kernel page table...");
         plic::global_init();
         log!(Info, "Finished plic globl init...");
-        plic::local_init();
-        log!(Info, "Finished plic local init hart0...");
-        let _ = vm::init();
->>>>>>> 050714bd
-        log!(Info, "Initialized the kernel page table...");
         unsafe {
             log!(Debug, "Testing page allocation and freeing...");
             vm::test_palloc();
@@ -164,6 +158,8 @@
         process::init_process_structure();
         hartlocal::hartlocal_info_interrupt_stack_init();
         log!(Debug, "Successfuly initialized the process system...");
+        plic::local_init();
+        log!(Info, "Finished plic local init hart0...");
         log!(Info, "Completed all hart0 initialization and testing...");
 
         unsafe {
@@ -173,7 +169,6 @@
     } else {
         // Do the init that can be independent and without global deps.
         trap::init();
-<<<<<<< HEAD
 
         unsafe {
             // spin until the global init is done
@@ -181,12 +176,9 @@
             vm::local_init(KERNEL_PAGE_TABLE.get().unwrap());
         }
         hartlocal::hartlocal_info_interrupt_stack_init();
+        plic::local_init();
         log!(Info, "Completed all hart{} local initialization", read_tp());
-=======
-        //plic::local_init();
-        //log!(Info, "Finished plic local init hart0...");
 
->>>>>>> 050714bd
     }
 
     // we want to test multiple processes with multiple harts
